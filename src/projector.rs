use std::sync::Arc;
use std::{collections::HashMap, rc::Rc};

use serde::Serialize;

use uuid::Uuid;

use crate::{
    generator::{
        critic::{self, evaluate_expression_simple},
<<<<<<< HEAD
        geometry, Complex, EvaluationError, Adjustable,
=======
        geometry::{self},
        Complex, EvaluationError,
>>>>>>> c0f18a8f
    },
    script::{figure::Figure, unroll, Expression, HashableArc, Weighed},
};

#[cfg(test)]
mod testing {
    use std::{path::PathBuf, sync::Arc};

    use crate::{
        drawer,
        generator::Complex,
        script::{
            figure::Figure,
            unroll::PointMeta,
            Expression::{AnglePoint, FreePoint, Line},
            Weighed,
        },
    };

    use super::project;

    #[test]
    fn test_project() {
        let x: u8 = 1;
        let gen_points: [Complex; 3] = [
            Complex {
                real: 0.3463,
                imaginary: 0.436,
            },
            Complex {
                real: 0.23,
                imaginary: 0.87,
            },
            Complex {
                real: 0.312,
                imaginary: 0.314,
            },
        ];

        let fig = Figure {
            points: vec![
                (
                    Arc::new(Weighed::one(FreePoint(0))),
                    PointMeta {
                        letter: 'A',
                        primes: 0,
                        index: None,
                    },
                ),
                (
                    Arc::new(Weighed::one(FreePoint(1))),
                    PointMeta {
                        letter: 'B',
                        primes: 0,
                        index: None,
                    },
                ),
                (
                    Arc::new(Weighed::one(FreePoint(2))),
                    PointMeta {
                        letter: 'C',
                        primes: 0,
                        index: None,
                    },
                ),
            ],
            lines: vec![
                Arc::new(Weighed::one(Line(
                    Arc::new(Weighed::one(FreePoint(0))),
                    Arc::new(Weighed::one(FreePoint(1))),
                ))),
                Arc::new(Weighed::one(Line(
                    Arc::new(Weighed::one(FreePoint(1))),
                    Arc::new(Weighed::one(FreePoint(2))),
                ))),
            ],
            angles: vec![(
                Arc::new(Weighed::one(AnglePoint(
                    Arc::new(Weighed::one(FreePoint(0))),
                    Arc::new(Weighed::one(FreePoint(1))),
                    Arc::new(Weighed::one(FreePoint(2))),
                ))),
                x,
            )],
            canvas_size: (200, 200),
        };

        let path_latex = PathBuf::from("testoutputs\\test.latex");
        let path_svg = PathBuf::from("testoutputs\\test.svg");
        let path_json = PathBuf::from("testoutputs\\test.json");
        let path_raw = PathBuf::from("testoutputs\\test.raw");

        let pr = &project(&fig, &gen_points).unwrap();

        drawer::latex::draw(&path_latex, (fig.canvas_size.0, fig.canvas_size.1), pr);

        drawer::svg::draw(&path_svg, (fig.canvas_size.0, fig.canvas_size.1), pr);

        drawer::json::draw(&path_json, (fig.canvas_size.0, fig.canvas_size.1), pr);

        drawer::raw::draw(&path_raw, (fig.canvas_size.0, fig.canvas_size.1), pr);
    }
}

/// Enum representing things that are later drawn in the drawers.
#[derive(Serialize)]
#[serde(tag = "type")]
#[serde(rename_all = "snake_case")]
pub enum Rendered {
    Point(Rc<RenderedPoint>),
    Line(RenderedLine),
    Angle(RenderedAngle),
}

/// The final product passed to the drawers.
#[derive(Serialize)]
pub struct Output {
    /// Map containing Expression (points) as keys and point structs as values
    pub map: HashMap<HashableArc<Weighed<Expression>>, Rc<RenderedPoint>>,
    /// final product of the project function
    pub vec_rendered: Vec<Rendered>,
}

#[derive(Debug, Serialize)]
pub struct RenderedPoint {
    /// The point's label
    pub label: String,
    /// Point's position
    pub position: Complex,
    /// Point's custom uuid
    pub uuid: Uuid,
}

#[derive(Serialize)]
pub struct RenderedLine {
    /// The line's label
    pub label: String,
    /// Two ends of the line
    pub points: (Complex, Complex),
    /// Expression defining the line
    pub expr: Arc<Weighed<Expression>>,
}

#[derive(Serialize)]
pub struct RenderedAngle {
    /// The angle's label
    pub label: String,
    /// Points defining the angle
    pub points: (Complex, Complex, Complex),
    /// Number of arcs in the angle
    pub no_arcs: u8,
    /// Expression that the angle was defined by
    pub expr: Arc<Weighed<Expression>>,
    // Value of the angle (who'd have guessed)
    pub angle_value: f64,
}

/// Function getting the points defining the angle from the Expression defining it.
///
/// # Panics
/// It panics when the two lines that you are trying find crossing point of, are parallel.
fn get_angle_points(
    angle: &Arc<Weighed<Expression>>,
    generated_points: &[Complex],
) -> (Complex, Complex, Complex) {
    match &angle.object {
        Expression::AnglePoint(p1, p2, p3) => {
            let arm1 = evaluate_expression_simple(p1, generated_points).unwrap();
            let origin = evaluate_expression_simple(p2, generated_points).unwrap();
            let arm2 = evaluate_expression_simple(p3, generated_points).unwrap();

            (arm1.0, origin.0, arm2.0)
        }
        Expression::AngleLine(ln1, ln2) => {
            let ev_ln1 = evaluate_expression_simple(ln1, generated_points).unwrap();
            let ev_ln2 = evaluate_expression_simple(ln2, generated_points).unwrap();

            let origin = geometry::get_crossing(ev_ln1.0, ev_ln2.0).unwrap();

            if ev_ln1.0.real.is_infinite() {
                let arm1 = Complex::new(origin.real, origin.imaginary + 2.0);
                let arm2 = Complex::new(
                    origin.real + 2.0,
                    ev_ln2.0.real * (origin.real + 2.0) + ev_ln2.0.imaginary,
                );
                (arm1, origin, arm2)
            } else if ev_ln2.0.real.is_infinite() {
                let arm1 = Complex::new(
                    origin.real + 2.0,
                    ev_ln1.0.real * (origin.real + 2.0) + ev_ln1.0.imaginary,
                );
                let arm2 = Complex::new(origin.real, origin.imaginary + 2.0);
                (arm1, origin, arm2)
            } else {
                let arm1 = Complex::new(
                    origin.real + 2.0,
                    ev_ln1.0.real * (origin.real + 2.0) + ev_ln1.0.imaginary,
                );
                let arm2 = Complex::new(
                    origin.real + 2.0,
                    ev_ln2.0.real * (origin.real + 2.0) + ev_ln2.0.imaginary,
                );
                (arm1, origin, arm2)
            }
        }
        _ => unreachable!(),
    }
}

/// Function getting the value of the angle defined by an Expression.
///
/// # Panics
/// It panics when the two lines that you are trying find crossing point of, are parallel.
fn get_angle_value(angle: &Arc<Weighed<Expression>>, generated_points: &[Complex]) -> f64 {
    match &angle.object {
        Expression::AnglePoint(p1, p2, p3) => {
            let arm1 = evaluate_expression_simple(p1, generated_points).unwrap();
            let origin = evaluate_expression_simple(p2, generated_points).unwrap();
            let arm2 = evaluate_expression_simple(p3, generated_points).unwrap();

            geometry::get_angle(arm1.0, origin.0, arm2.0)
        }
        Expression::AngleLine(ln1, ln2) => {
            let ev_ln1 = evaluate_expression_simple(ln1, generated_points).unwrap();
            let ev_ln2 = evaluate_expression_simple(ln2, generated_points).unwrap();

            let origin = geometry::get_crossing(ev_ln1.0, ev_ln2.0).unwrap();

            if ev_ln1.0.real.is_infinite() {
                let arm1 = Complex::new(origin.real, origin.imaginary + 2.0);
                let arm2 = Complex::new(
                    origin.real + 2.0,
                    ev_ln2.0.real * (origin.real + 2.0) + ev_ln2.0.imaginary,
                );
                return geometry::get_angle(arm1, origin, arm2);
            } else if ev_ln2.0.real.is_infinite() {
                let arm1 = Complex::new(
                    origin.real + 2.0,
                    ev_ln1.0.real * (origin.real + 2.0) + ev_ln1.0.imaginary,
                );
                let arm2 = Complex::new(origin.real, origin.imaginary + 2.0);
                return geometry::get_angle(arm1, origin, arm2);
            }
            let arm1 = Complex::new(
                origin.real + 2.0,
                ev_ln1.0.real * (origin.real + 2.0) + ev_ln1.0.imaginary,
            );
            let arm2 = Complex::new(
                origin.real + 2.0,
                ev_ln2.0.real * (origin.real + 2.0) + ev_ln2.0.imaginary,
            );
            geometry::get_angle(arm1, origin, arm2)
        }
        _ => unreachable!(),
    }
}

/// Function getting the intersection points of the line with the picture's frame.
fn get_line_ends(figure: &Figure, ln_c: Complex) -> (Complex, Complex) {
    // +--0--+
    // |     |
    // 1     2
    // |     |
    // +--3--+

    #[allow(clippy::cast_precision_loss)]
    let width = figure.canvas_size.0 as f64;
    #[allow(clippy::cast_precision_loss)]
    let height = figure.canvas_size.1 as f64;

    let intersections = [
        geometry::get_crossing(
            ln_c,
            geometry::get_line(Complex::new(0.0, height), Complex::new(1.0, height)),
        ),
        geometry::get_crossing(
            ln_c,
            geometry::get_line(Complex::new(0.0, 0.0), Complex::new(0.0, 1.0)),
        ),
        geometry::get_crossing(
            ln_c,
            geometry::get_line(Complex::new(width, 0.0), Complex::new(width, 1.0)),
        ),
        geometry::get_crossing(
            ln_c,
            geometry::get_line(Complex::new(0.0, 0.0), Complex::new(1.0, 0.0)),
        ),
    ];

    // If the a in ax+b is negative, line is "going down".
    let a = ln_c.real;

    // println!("a is {a}");
    // println!("intersection points are {:#?}", intersections);

    #[allow(clippy::cast_precision_loss)]
    if a < 0f64 {
        // There must be one intersection with lines 0/1 and 2/3
        let i1 = intersections[0].as_ref().map_or_else(
            |_| intersections[1].as_ref().unwrap(),
            |x| {
                if (x.real > 0f64 && x.real < width) || intersections[1].is_err() {
                    x
                } else {
                    intersections[1].as_ref().unwrap()
                }
            },
        );

        let i2 = intersections[3].as_ref().map_or_else(
            |_| intersections[2].as_ref().unwrap(),
            |x| {
                if (x.real > 0f64 && x.real < width) || intersections[2].is_err() {
                    x
                } else {
                    intersections[2].as_ref().unwrap()
                }
            },
        );

        (*i1, *i2)
    } else {
        // There must be one intersection with lines 1/3 and 0/2
        let i1 = intersections[3].as_ref().map_or_else(
            |_| intersections[1].as_ref().unwrap(),
            |x| {
                if (x.real > 0f64 && x.real < width) || intersections[1].is_err() {
                    x
                } else {
                    intersections[1].as_ref().unwrap()
                }
            },
        );

        let i2 = intersections[0].as_ref().map_or_else(
            |_| intersections[2].as_ref().unwrap(),
            |x| {
                if (x.real > 0f64 && x.real < width) || intersections[2].is_err() {
                    x
                } else {
                    intersections[2].as_ref().unwrap()
                }
            },
        );

        (*i1, *i2)
    }
}

/// Pure utitlity function, used for scaling and transforming points which were missed by fn project.
fn scale_and_tranform(offset: Complex, scale: f64, size: Complex, pt: Complex) -> Complex {
    (pt - offset) * scale + size
}

/// Takes the figure and rendered points and attempts to design a figure that can then be rendered in chosen format.
///
/// # Panics
/// Despite containing .unwrap() calls, it shouldn't panic.
///
/// # Errors
/// Returns an error if there is a problem with evaluating constructs (e. g. intersection of two parallel lines).
<<<<<<< HEAD
pub fn project(
    figure: &Figure,
    generated_points: &[Adjustable],
) -> Result<Vec<Rendered>, EvaluationError> {
=======
pub fn project(figure: &Figure, generated_points: &[Complex]) -> Result<Output, EvaluationError> {
>>>>>>> c0f18a8f
    let points: Vec<Complex> = figure
        .points
        .iter()
        .map(|pt| Ok(critic::evaluate_expression_simple(&pt.0, generated_points)?.0))
        .collect::<Result<Vec<Complex>, EvaluationError>>()?;

    #[allow(clippy::cast_precision_loss)]
    let size1 = Complex::new(figure.canvas_size.0 as f64, figure.canvas_size.1 as f64);
    let size09 = size1 * 0.9;
    let size005 = size1 * 0.05;

    // Frame topleft point.
    let mut offset = points.get(0).copied().unwrap_or_default();

    for x in &points {
        if x.real < offset.real {
            offset.real = x.real;
        }

        if x.imaginary < offset.imaginary {
            offset.imaginary = x.imaginary;
        }
    }

    // println!("Points preoffset: {:?}", points);
    // println!("Offset: {offset}");
    let points: Vec<Complex> = points.into_iter().map(|x| x - offset).collect();
    // println!("Points postoffset: {:?}", points);

    // Frame bottomright point.
    let mut furthest = points.get(0).copied().unwrap_or_default();

    for x in &points {
        if x.real > furthest.real {
            furthest.real = x.real;
        }

        if x.imaginary > furthest.imaginary {
            furthest.imaginary = x.imaginary;
        }
    }

    // The scaled frame should be at most (and equal for at least one dimension) 90% of the size of the desired image (margins for rendering).
    let scale = f64::min(
        size09.real / furthest.real,
        size09.imaginary / furthest.imaginary,
    );
    // println!("furthest: {furthest}, scale: {scale}");

    let points: Vec<Complex> = points.into_iter().map(|x| x * scale + size005).collect();

    let mut blueprint_points = Vec::new();

    for (i, pt) in points.iter().enumerate() {
        let pt_label =
            unroll::construct_point_name(figure.points[i].1.letter, figure.points[i].1.primes);
        let id = Uuid::new_v4();
        blueprint_points.push(Rc::new(RenderedPoint {
            label: pt_label,
            position: *pt,
            uuid: id,
        }));
    }

    // Creating a HashMap (the bridge between Expression defining the point and those points).
    let mut iden = HashMap::new();
    for (i, pt) in figure.points.clone().iter().enumerate() {
        let point = HashableArc::new(Arc::clone(&pt.0));
        iden.insert(point, Rc::clone(&blueprint_points[i]));
    }

    let mut blueprint_lines = Vec::new();

    // All the scaling and moving is just adjusting (scaling and moving by a vector) the lines to match the points to which the scale and offset were applied before.
    for ln in &figure.lines {
        let ln_c = evaluate_expression_simple(ln, generated_points)?;
        let ln_c_moved = Complex::new(
            ln_c.0.real,
            ln_c.0.real * offset.real + ln_c.0.imaginary - offset.imaginary,
        );
        let ln_c_scaled = Complex::new(ln_c_moved.real, ln_c_moved.imaginary * scale);
        let ln_c_moved_by_size = Complex::new(
            ln_c_scaled.real,
            -(ln_c_scaled.real * size005.real) + ln_c_scaled.imaginary + size005.imaginary,
        );
        let line_ends = get_line_ends(figure, ln_c_moved_by_size);
        blueprint_lines.push(RenderedLine {
            label: String::new(),
            points: (line_ends.0, line_ends.1),
            expr: Arc::clone(ln),
        });
    }

    let mut blueprint_angles = Vec::new();

    for ang in &figure.angles {
        let angle_points = get_angle_points(&ang.0, generated_points);
        blueprint_angles.push(RenderedAngle {
            label: String::new(),
            points: (
                scale_and_tranform(offset, scale, size005, angle_points.0),
                scale_and_tranform(offset, scale, size005, angle_points.1),
                scale_and_tranform(offset, scale, size005, angle_points.2),
            ),
            no_arcs: ang.1,
            expr: Arc::clone(&ang.0),
            angle_value: get_angle_value(&ang.0, generated_points),
        });
    }

    Ok(Output {
        map: iden,
        vec_rendered: blueprint_points
            .into_iter()
            .map(Rendered::Point)
            .chain(blueprint_lines.into_iter().map(Rendered::Line))
            .chain(blueprint_angles.into_iter().map(Rendered::Angle))
            .collect(),
    })
}<|MERGE_RESOLUTION|>--- conflicted
+++ resolved
@@ -8,12 +8,7 @@
 use crate::{
     generator::{
         critic::{self, evaluate_expression_simple},
-<<<<<<< HEAD
         geometry, Complex, EvaluationError, Adjustable,
-=======
-        geometry::{self},
-        Complex, EvaluationError,
->>>>>>> c0f18a8f
     },
     script::{figure::Figure, unroll, Expression, HashableArc, Weighed},
 };
@@ -24,7 +19,7 @@
 
     use crate::{
         drawer,
-        generator::Complex,
+        generator::{Complex, Adjustable},
         script::{
             figure::Figure,
             unroll::PointMeta,
@@ -38,19 +33,19 @@
     #[test]
     fn test_project() {
         let x: u8 = 1;
-        let gen_points: [Complex; 3] = [
-            Complex {
+        let gen_points: [Adjustable; 3] = [
+            Adjustable::Point(Complex {
                 real: 0.3463,
                 imaginary: 0.436,
-            },
-            Complex {
+            }),
+            Adjustable::Point(Complex {
                 real: 0.23,
                 imaginary: 0.87,
-            },
-            Complex {
+            }),
+            Adjustable::Point(Complex {
                 real: 0.312,
                 imaginary: 0.314,
-            },
+            }),
         ];
 
         let fig = Figure {
@@ -177,19 +172,19 @@
 /// It panics when the two lines that you are trying find crossing point of, are parallel.
 fn get_angle_points(
     angle: &Arc<Weighed<Expression>>,
-    generated_points: &[Complex],
+    generated: &[Adjustable],
 ) -> (Complex, Complex, Complex) {
     match &angle.object {
         Expression::AnglePoint(p1, p2, p3) => {
-            let arm1 = evaluate_expression_simple(p1, generated_points).unwrap();
-            let origin = evaluate_expression_simple(p2, generated_points).unwrap();
-            let arm2 = evaluate_expression_simple(p3, generated_points).unwrap();
+            let arm1 = evaluate_expression_simple(p1, generated).unwrap();
+            let origin = evaluate_expression_simple(p2, generated).unwrap();
+            let arm2 = evaluate_expression_simple(p3, generated).unwrap();
 
             (arm1.0, origin.0, arm2.0)
         }
         Expression::AngleLine(ln1, ln2) => {
-            let ev_ln1 = evaluate_expression_simple(ln1, generated_points).unwrap();
-            let ev_ln2 = evaluate_expression_simple(ln2, generated_points).unwrap();
+            let ev_ln1 = evaluate_expression_simple(ln1, generated).unwrap();
+            let ev_ln2 = evaluate_expression_simple(ln2, generated).unwrap();
 
             let origin = geometry::get_crossing(ev_ln1.0, ev_ln2.0).unwrap();
 
@@ -227,18 +222,18 @@
 ///
 /// # Panics
 /// It panics when the two lines that you are trying find crossing point of, are parallel.
-fn get_angle_value(angle: &Arc<Weighed<Expression>>, generated_points: &[Complex]) -> f64 {
+fn get_angle_value(angle: &Arc<Weighed<Expression>>, generated: &[Adjustable]) -> f64 {
     match &angle.object {
         Expression::AnglePoint(p1, p2, p3) => {
-            let arm1 = evaluate_expression_simple(p1, generated_points).unwrap();
-            let origin = evaluate_expression_simple(p2, generated_points).unwrap();
-            let arm2 = evaluate_expression_simple(p3, generated_points).unwrap();
+            let arm1 = evaluate_expression_simple(p1, generated).unwrap();
+            let origin = evaluate_expression_simple(p2, generated).unwrap();
+            let arm2 = evaluate_expression_simple(p3, generated).unwrap();
 
             geometry::get_angle(arm1.0, origin.0, arm2.0)
         }
         Expression::AngleLine(ln1, ln2) => {
-            let ev_ln1 = evaluate_expression_simple(ln1, generated_points).unwrap();
-            let ev_ln2 = evaluate_expression_simple(ln2, generated_points).unwrap();
+            let ev_ln1 = evaluate_expression_simple(ln1, generated).unwrap();
+            let ev_ln2 = evaluate_expression_simple(ln2, generated).unwrap();
 
             let origin = geometry::get_crossing(ev_ln1.0, ev_ln2.0).unwrap();
 
@@ -375,14 +370,7 @@
 ///
 /// # Errors
 /// Returns an error if there is a problem with evaluating constructs (e. g. intersection of two parallel lines).
-<<<<<<< HEAD
-pub fn project(
-    figure: &Figure,
-    generated_points: &[Adjustable],
-) -> Result<Vec<Rendered>, EvaluationError> {
-=======
-pub fn project(figure: &Figure, generated_points: &[Complex]) -> Result<Output, EvaluationError> {
->>>>>>> c0f18a8f
+pub fn project(figure: &Figure, generated_points: &[Adjustable]) -> Result<Output, EvaluationError> {
     let points: Vec<Complex> = figure
         .points
         .iter()
