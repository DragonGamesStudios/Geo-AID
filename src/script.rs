--- conflicted
+++ resolved
@@ -418,7 +418,6 @@
 }
 
 pub mod ty {
-<<<<<<< HEAD
     use super::{
         parser::{PredefinedType, Type},
         ComplexUnit, SimpleUnit,
@@ -439,20 +438,11 @@
     pub const SCALAR: Type = Type::Predefined(PredefinedType::Scalar(Some(ComplexUnit::new(
         SimpleUnit::Distance,
     ))));
-=======
-    use super::{parser::{Type, PredefinedType}, ComplexUnit, SimpleUnit};
-
-    pub const DISTANCE: Type = Type::Predefined(PredefinedType::Scalar(Some(ComplexUnit::new(SimpleUnit::Distance))));
-    pub const POINT: Type = Type::Predefined(PredefinedType::Point);
-    pub const ANGLE: Type = Type::Predefined(PredefinedType::Scalar(Some(ComplexUnit::new(SimpleUnit::Angle))));
-    pub const LINE: Type = Type::Predefined(PredefinedType::Line);
-    pub const SCALAR: Type = Type::Predefined(PredefinedType::Scalar(Some(ComplexUnit::new(SimpleUnit::Scalar))));
 
     #[must_use]
     pub const fn collection(length: usize) -> Type {
         Type::Predefined(PredefinedType::PointCollection(length))
     }
->>>>>>> 4408a3af
 }
 
 impl ComplexUnit {
