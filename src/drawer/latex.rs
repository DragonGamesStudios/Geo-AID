--- conflicted
+++ resolved
@@ -1,11 +1,7 @@
 use std::sync::Arc;
 use std::{fs::File, io::Write, path::Path};
 
-<<<<<<< HEAD
 use crate::projector::{Output, Rendered};
-=======
-use crate::projector::Rendered;
->>>>>>> bed16d2a
 use crate::script::Expression::{AngleLine, AnglePoint};
 use crate::script::HashableArc;
 
@@ -61,29 +57,8 @@
 
                         content += &format!(
                             r#"
-<<<<<<< HEAD
-                            \tkzMarkAngle[size = 0.5,mark = none,arc={},mkcolor = black]({:?},{:?},{:?})
-                            "#, no_arcs, p1_name, p2_name, p3_name
-                        );
-                    }
-                    AngleLine(_ln1, _ln2) => {
-                        content += &format!(
-                            r#"
-                        \coordinate (A) at ({}, {})
-                        \coordinate (B) at ({}, {})
-                        \coordinate (C) at ({}, {})
-                        \tkzMarkAngle[size = 0.5,mark = none,arc={no_arcs},mkcolor = black](A,B,C)"#,
-                            p1.real,
-                            p1.imaginary,
-                            origin.real,
-                            origin.imaginary,
-                            p2.real,
-                            p2.imaginary
-                        );
-                    }
-=======
-                            \tkzMarkAngle[size = 0.5,mark = none,arc={no_arcs},mkcolor = black]({p1_name},{p2_name},{p3_name})
-                            "#
+                            \tkzMarkAngle[size = 0.5,mark = none,arc={no_arcs},mkcolor = black]({},{},{})
+                            "#, p1_name.uuid, p2_name.uuid, p3_name.uuid
                         );
                     }
                     // There are hard coded values in \coordinate, it is intentional, every point has it label marked by Rendered::Point sequence above
@@ -103,7 +78,6 @@
                             p2.imaginary
                         );
                     }
->>>>>>> bed16d2a
                     _ => unreachable!(),
                 }
             }
