--- conflicted
+++ resolved
@@ -44,16 +44,12 @@
                         file.write_all((format!("\nangle: number of arcs - \"{}\", defined by - point {:?}({:.3}, {:.3}), point {:?}({:.3}, {:.3}) and point {:?}({:.3},{:.3}))", 
                         no_arcs, output.map.get(&HashableArc::new(Arc::clone(p1))).unwrap(), p_1.real, p_1.imaginary, output.map.get(&HashableArc::new(Arc::clone(p2))).unwrap(), p_2.real, p_2.imaginary, output.map.get(&HashableArc::new(Arc::clone(p3))).unwrap(), p_3.real, p_3.imaginary)).as_bytes()).unwrap();
                     }
-                    Expression::AngleLine(ln1, ln2) => {
+                    Expression::AngleLine(_ln1, _ln2) => {
                         
                     }
                     _ => unreachable!(),
                 }
             }
-<<<<<<< HEAD
-=======
-            Rendered::Angle(..) => {}
->>>>>>> bed16d2a
         }
     }
 }